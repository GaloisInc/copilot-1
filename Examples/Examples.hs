--- conflicted
+++ resolved
@@ -13,19 +13,12 @@
 import Copilot.Language.Prelude hiding (even, odd)
 import Copilot.Language.Reify (reify)
 import Copilot.Compile.C99 (compile)
-import Copilot.Library.Voting 
 
 --------------------------------------------------------------------------------
 
 --
 -- Some utility functions:
 --
-
---foo :: Stream Word32 -> Stream Word32
---foo x = if x == 0 then 2 else 3
-
---imply :: Bool -> Bool -> Bool
---imply p q = not p || q
 
 implyStream :: Stream Bool -> Stream Bool -> Stream Bool
 implyStream p q = not p || q
@@ -64,64 +57,6 @@
   in
     e1 + e2
 
--- Simple local variables example
-addMult :: Spec
-addMult = do
-  let_ "v" summation
-  trigger "f" true [ arg $ mult 5 ]
-  where
-  summation = nats + nats + nats
-
-  mult :: Int -> Stream Word64
-  mult 0 = var "v"
-  mult i = var "v" * mult (i-1)
-
-  nats :: Stream Word64
-  nats = [0] ++ nats + 1 
-
--- > interpret 10 [] vote 
--- results in out of memory
-vote :: Spec
-vote = do 
-  trigger "maj" true
-    [ arg maj ]
-  trigger "aMaj" true 
-    [ arg $ aMajority ls maj ]
-  where
-<<<<<<< HEAD
-  ls  = [a, b, c, d, e, f, g, h, i, j, k, l, m]
-  maj = majority ls
-=======
-  v = var "v"
---  v = majority ls
---  ls  = [a, b, c, d, e, f, g, h, i, j, k, l, m]
-  ls  = [a, b, c, d, e] --, f, g, h, i, j, k, l, m]
->>>>>>> 12a17c1d
-  a = [0] ++ a + 1 :: Stream Word32
-  b = [0] ++ b + 1
-  c = [0] ++ c + 1
-  d = [0] ++ d + 1
-  e = [1] ++ e + 1
-<<<<<<< HEAD
-  f = [1] ++ f + 1
-  g = [1] ++ g + 1
-  h = [1] ++ h + 1
-  i = [1] ++ i + 1
-  j = [1] ++ j + 1
-  k = [1] ++ k + 1
-  l = [1] ++ l + 1
-  m = [1] ++ m + 1
-=======
-  -- f = [1] ++ f + 1
-  -- g = [1] ++ g + 1
-  -- h = [1] ++ h + 1
-  -- i = [1] ++ i + 1
-  -- j = [1] ++ j + 1
-  -- k = [1] ++ k + 1
-  -- l = [1] ++ l + 1
-  -- m = [1] ++ m + 1
->>>>>>> 12a17c1d
-
 --------------------------------------------------------------------------------
 
 --
@@ -154,10 +89,7 @@
 e3 = [1, 1] P.++ zipWith (+) e3 (P.drop 1 e3)
 
 main :: IO ()
-main = reify vote >>= compile "vote"
-
-main1 :: IO ()
-main1 =
+main =
   do
     putStrLn "PrettyPrinter:"
     putStrLn ""
