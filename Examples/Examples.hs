--------------------------------------------------------------------------------
-- Copyright © 2011 National Institute of Aerospace / Galois, Inc.
--------------------------------------------------------------------------------

-- |

{-# LANGUAGE RebindableSyntax #-}

module Main where

import qualified Prelude as P
import Copilot.Language
import Copilot.Language.Prelude hiding (even)
import Copilot.Language.Reify (reify)
import Copilot.Compile.C99 (compile)
import Copilot.Library.Voting 

--------------------------------------------------------------------------------

--
-- Some utility functions:
--

imply :: Bool -> Bool -> Bool
imply p q = not p || q

flipflop :: Stream Bool -> Stream Bool
flipflop x = y
  where
    y = [False] ++ if x then not y else y

even :: (P.Integral a, Typed a) => Stream a -> Stream Bool
even x = x `mod` 2 == 0

counter :: (Num a, Typed a) => Stream Bool -> Stream a
counter reset = y
  where
    zy = [0] ++ y
    y  = if reset then 0 else zy + 1

booleans :: Stream Bool
booleans = [True, True, False] ++ booleans

fib :: Stream Word64
fib = [1, 1] ++ fib + drop 1 fib

sumExterns :: Stream Word64
sumExterns =
  let
    e1 = extern "e1"
    e2 = extern "e2"
  in
    e1 + e2

<<<<<<< HEAD
-- > interpret 10 [] vote 
-- results in out of memory
vote :: Copilot
vote = do 
  trigger "maj" true
    [ arg maj ]
  trigger "aMaj" true 
    [ arg $ aMajority ls maj ]
  where
  ls  = [a, b, c, d, e] --, f, g, h, i, j, k, l, m]
  maj = majority ls
  a = [0] ++ a + 1 :: Stream Word32
  b = [0] ++ b + 1
  c = [0] ++ c + 1
  d = [0] ++ d + 1
  e = [1] ++ e + 1
  -- f = [1] ++ f + 1
  -- g = [1] ++ g + 1
  -- h = [1] ++ h + 1
  -- i = [1] ++ i + 1
  -- j = [1] ++ j + 1
  -- k = [1] ++ k + 1
  -- l = [1] ++ l + 1
  -- m = [1] ++ m + 1
=======
--------------------------------------------------------------------------------
>>>>>>> cc1883dd

--
-- An example of a complete copilot specification.
--

<<<<<<< HEAD
spec :: Copilot
spec = do
  -- first trigger:
  trigger "f" booleans
    [ arg fib
    , arg sumExterns ]

  -- second trigger:
  trigger "g" (flipflop booleans)
    [ arg (sumExterns + counter false + 25) ]

  -- this trigger shouldn't fire:
  trigger "h" (extern "e3" /= fib)
    [ arg (0 :: Stream Int8) ]
=======
-- A specification:
spec :: Spec ()
spec =
  do
    -- A trigger with two arguments:
    trigger "f" booleans
      [ triggerArg fib
      , triggerArg sumExterns ]

    -- A trigger with a single argument:
    trigger "g" (flipflop booleans)
      [ triggerArg (sumExterns + counter false + 25) ]

    -- A trigger with a single argument:
    trigger "h" (extern "e3" /= fib)
      [ triggerArg (0 :: Stream Int8) ]
>>>>>>> cc1883dd

-- Some infinite lists for simulating external variables:
e1, e2, e3 :: [Word64]
e1 = [0..]
e2 = 5 : 4 : e2
e3 = [1, 1] ++ zipWith (+) e3 (drop 1 e3)

main :: IO ()
main =
  do
    putStrLn "PrettyPrinter:"
    putStrLn ""
    prettyPrint spec
    putStrLn ""
    putStrLn ""
    putStrLn "Interpreter:"
    putStrLn ""
    interpret 100 [input "e1" e1, input "e2" e2, input "e3" e3] spec

--------------------------------------------------------------------------------<|MERGE_RESOLUTION|>--- conflicted
+++ resolved
@@ -52,7 +52,6 @@
   in
     e1 + e2
 
-<<<<<<< HEAD
 -- > interpret 10 [] vote 
 -- results in out of memory
 vote :: Copilot
@@ -77,47 +76,28 @@
   -- k = [1] ++ k + 1
   -- l = [1] ++ l + 1
   -- m = [1] ++ m + 1
-=======
+
 --------------------------------------------------------------------------------
->>>>>>> cc1883dd
 
 --
 -- An example of a complete copilot specification.
 --
 
-<<<<<<< HEAD
-spec :: Copilot
-spec = do
-  -- first trigger:
-  trigger "f" booleans
-    [ arg fib
-    , arg sumExterns ]
-
-  -- second trigger:
-  trigger "g" (flipflop booleans)
-    [ arg (sumExterns + counter false + 25) ]
-
-  -- this trigger shouldn't fire:
-  trigger "h" (extern "e3" /= fib)
-    [ arg (0 :: Stream Int8) ]
-=======
 -- A specification:
 spec :: Spec ()
 spec =
   do
     -- A trigger with two arguments:
     trigger "f" booleans
-      [ triggerArg fib
-      , triggerArg sumExterns ]
+      [ arg fib, arg sumExterns ]
 
     -- A trigger with a single argument:
     trigger "g" (flipflop booleans)
-      [ triggerArg (sumExterns + counter false + 25) ]
+      [ arg (sumExterns + counter false + 25) ]
 
     -- A trigger with a single argument:
     trigger "h" (extern "e3" /= fib)
-      [ triggerArg (0 :: Stream Int8) ]
->>>>>>> cc1883dd
+      [ arg (0 :: Stream Int8) ]
 
 -- Some infinite lists for simulating external variables:
 e1, e2, e3 :: [Word64]
