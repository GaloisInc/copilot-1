--- conflicted
+++ resolved
@@ -5,6 +5,7 @@
 -- |
 
 {-# LANGUAGE RebindableSyntax #-}
+{-# LANGUAGE Rank2Types #-}
 
 module Main where
 
@@ -24,44 +25,30 @@
 majority' _ []     candidate _   = candidate
 
 majority' k (x:xs) candidate cnt =
-<<<<<<< HEAD
-  local
-    (mkName "candidate" k)
-    (if cnt == 0 then x else candidate) $
-      local
-        (mkName "cnt" k)
-        (if cnt == 0 || x == candidate then cnt+1 else cnt-1) $
-          majority' (k+1) xs (var (mkName "candidate" k)) (var (mkName "cnt" k))
+  local (if cnt == 0 then x else candidate) $ \ candidate' ->
+    local (if cnt == 0 || x == candidate then cnt+1 else cnt-1) $ \ cnt' ->
+      majority' (k+1) xs candidate' cnt'
 
 --------------------------------------------------------------------------------
 
-aMajority :: (Num a, Typed a) => [Stream a] -> Stream a -> Stream Bool
+aMajority :: forall a. (Num a, Typed a) => [Stream a] -> Stream a -> Stream Bool
 aMajority [] _ = 
   error "Error in aMajority: list must be nonempty."
 aMajority ls candidate = 
-  local "candidate" candidate (aMajority_ 0 ls)
+  aMajority_ (0 :: Stream Word32) ls
 
   where
 
-  aMajority_ :: (Num a, Typed a) => Stream Word32 -> [Stream a] -> Stream Bool
   aMajority_ acc []     = (acc * 2) > (fromIntegral $ length ls)
   aMajority_ acc (x:xs) =
-    aMajority_ (acc + (if x == var "candidate" then 1 else 0)) xs
-
---------------------------------------------------------------------------------
-
-mkName :: String -> Int -> String
-mkName cs k = cs P.++ show k
-=======
-  local (if cnt == 0 then x else candidate) $ \ candidate' ->
-    local (if cnt == 0 || x == candidate then cnt+1 else cnt-1) $ \ cnt' ->
-      majority' (k+1) xs candidate' cnt'
->>>>>>> d38f384f
+    local (if x == candidate then 1 else 0) $ \ cnt ->
+      aMajority_ (acc + cnt) xs
 
 --------------------------------------------------------------------------------
 
 vote :: Spec
-vote = trigger "maj" true [ arg maj ]
+vote = do 
+  trigger "maj" true [ arg maj ]
 
   trigger "aMaj" true 
     [ arg $ aMajority xs maj ]
