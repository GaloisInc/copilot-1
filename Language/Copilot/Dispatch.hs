{-# LANGUAGE ScopedTypeVariables #-}

-- | The Dispatch module : does all the IO, and offers an unified interface to both
-- the interpreter and the compiler.
--
-- Also communicates with GCC in order to compile the C code, and then transmits
-- the results of the execution of that C code.  This functionnality is mostly
-- used to check automatically the equivalence between the interpreter and the
-- compiler.  The Dispatch module only parses the command-line arguments before
-- calling that module.
module Language.Copilot.Dispatch 
  (dispatch, BackEnd(..), AtomToC(..), Iterations, Verbose(..)) where

import Language.Copilot.Core
import Language.Copilot.Analyser (check, getExternalVars)
import Language.Copilot.Interpreter
import Language.Copilot.AtomToC
import Language.Copilot.Compiler
import Language.Copilot.PrettyPrinter ()

import qualified Language.Atom as A
import qualified Data.Map as M

import System.Directory 
<<<<<<< HEAD
import System.Process 
--import Control.Concurrent (threadWaitRead)
--import System.Posix.Types (Fd(..))
--import System.Posix.IO (handleToFd, dup, fdRead, fdWrite, closeFd)
import System.IO (stderr, hSetBuffering, hClose, hGetLine, hPutStr)
=======
import System.Process
import Control.Concurrent (threadWaitRead, threadDelay)
import System.Posix.Types (Fd(..))
import System.Posix.IO (handleToFd, fdRead, fdWrite, closeFd)
import System.IO (stderr)
>>>>>>> 64c0ce47
import Control.Monad
import Data.Maybe (isJust, fromJust)

data AtomToC = AtomToC 
    { cName :: Name -- ^ Name of the C file to generate
    , gccOpts :: String -- ^ Options to pass to the compiler
    , getPeriod :: Maybe Period -- ^ The optional period
    , outputDir :: String -- ^ Where to put the executable
    , compiler :: String -- ^ Which compiler to use
    , randomProg :: Bool -- ^ Was the program randomly generated?
    , sim :: Bool -- ^ Are we running a C simulator?
    , prePostCode :: (Maybe String, Maybe String) -- ^ Code to replace the default
                                                  -- initialization and main
    , arrDecs :: [(String, Int)] -- ^ When generating C programs to test, we
                                 -- don't know how large external arrays are, so
                                 -- we cannot declare them.  Passing in pairs
                                 -- containing the name of the array and it's
                                 -- size allows them to be declared.
    , clock :: Maybe A.Clock     -- Use the hardware clock to drive the timing
                                 -- of the program.
    }

data BackEnd = Interpreter -- Just interpret
             | Compile AtomToC -- Just compile 
             | Test AtomToC -- Interpret and compile (and test, with random programs)

--data Interpreted = Interpreted | NotInterpreted
type Iterations = Int
data Verbose = OnlyErrors | DefaultVerbose | Verbose deriving Eq

-- | This function is the core of /Copilot/ : it glues together analyser,
-- interpreter and compiler, and does all the IO.  It can be called either from
-- interface (which justs decodes the command-line argument) or directly from
-- the interactive prompt in ghci.
-- @elems@ is a specification (and possible triggers), 
-- @inputExts@ allows the user to give at runtime values for
--   the monitored variables. Useful for testing on randomly generated values
--   and specifications, or for the interpreted version.
-- @backend@ chooses between compilation or interpretation,
--   and if compilation is chosen (AtomToC) holds a few additionnal
--   informations.  see description of @'BackEnd'@
-- @iterations@ just gives the number of periods the specification must be
--   executed. If you would rather execute it by hand, then just choose AtomToC
--   for backEnd and 0 for iterations
-- @verbose@ determines what is output.
dispatch :: LangElems -> SimValues -> BackEnd -> Maybe Iterations -> Verbose -> IO ()
dispatch elems inputExts backEnd mIterations verbose = do

   -- run Copilot's typechecker/analyzer
  isValid <- case check (strms elems) of
               Just x -> print x >> return False
               Nothing -> return True
  when isValid $
    -- Ok, the Copilot program is valid.  What are we doing?
    case backEnd of
      Interpreter -> do
        mapM_ putStrLn preludeText
        extVarValuesChks 
        mapM_ putStrLn interpretedLines

      Compile opts -> do 
        mapM_ putStrLn preludeText
        makeCFiles elems simExtValues allExts opts verbose
        -- Did the user ask us to execute the code, too?
        when (sim opts) $ do extVarValuesChks 
                             gccCall opts
                             -- Don't check against interpreter
                             simC opts Nothing 
      Test opts -> do
        unless (randomProg opts) (mapM_ putStrLn preludeText)
        extVarValuesChks
        makeCFiles elems simExtValues allExts opts verbose
        gccCall opts
        simC opts (Just interpretedLines) -- check against interpreter
        when (randomProg opts) (removeCFiles opts)
 where
   -- Do all the checks for feeding in external variable values for
   -- interpreting.
   extVarValuesChks = do 
     unless allInputsPresent $ error missingExtVars
     unless (null inputsTooShort) $ error missingExtValues
   -- Simulate the generated C code, possibly checking it against the interpreter.
   simC opts interps = 
     simCCode (strms elems) (outputDir opts ++ cName opts) simExtValues
              interps iterations verbose
   iterations = case mIterations of
                  Nothing -> error "Internal copilot error: no iterations given"
                  Just i -> i
   -- Call the interpreter and pass the result to showVars, which prettyprints
   -- the results.
   interpretedLines = showVars (interpretStreams (strms elems) simExtValues) 
                        iterations 
   missingExtVars = 
     "The interpreter does not have values for some of the external variables."
   missingExtValues =
        "Error: the input values given for the external streams " 
     ++ show inputsTooShort ++ " must contain at least " ++ show iterations 
     ++ " (the number of iterations) elements."
   -- collect all the external variables from the Copilot program.
   allExts = getExternalVars (strms elems)
    -- check that all the external variables have streams given for them for
    -- simulation.
   (simExtValues :: SimValues , allInputsPresent :: Bool) = 
     filterStreamableMaps inputExts (map (\(a,v,r) -> (a, show v, r)) allExts)
   -- check that enough values are given for each external-variable
   -- value-stream.  (Can't just use length, since lists might be infinite.)
   inputsTooShort = 
     foldStreamableMaps (\v ls vs -> if length (take iterations ls) < iterations
                                       then v:vs else vs) 
       simExtValues [] 

-- | Make and possibly move C files.  (We make them in the current directory,
-- | then move them.)
makeCFiles :: LangElems -> SimValues -> [Exs] -> AtomToC -> Verbose -> IO ()
makeCFiles elems simExtValues allExts opts verbose = do
   let dirName = outputDir opts
   unless (last dirName == '/') 
          (error $ "Error: directory name for C files must contain a final '/'.  "
                   ++ "The directory name " ++ dirName ++ " does not.")
   putStrLn $ "Trying to create the directory " ++ dirName 
                ++  " (if missing)  ..."
   createDirectoryIfMissing False dirName
   copilotToC elems allExts simExtValues opts verbose
   let copy ext = copyFile (cName opts ++ ext) (dirName ++ cName opts ++ ext)
   let delete ext = do f0 <- canonicalizePath (cName opts ++ ext) 
                       f1 <- canonicalizePath (dirName ++ cName opts ++ ext)
                       -- We might not have to move them!
                       unless (f0 == f1) $ removeFile f0
   putStrLn $ "Moving " ++ cName opts ++ ".c and " ++ cName opts 
                 ++ ".h to " ++ dirName ++ "  ..."
   copy ".c"
   copy ".h"
   delete ".c"
   delete ".h"

-- | Remove C files when we're testing random programs.
removeCFiles :: AtomToC -> IO ()
removeCFiles opts = do
  putStrLn "Removing random program files..."
  let delete ext = do 
         f1 <- canonicalizePath (outputDir opts ++ cName opts ++ ext)
         removeFile f1
  delete ".c"
  delete ".h"
  delete "" -- delete executable
  putStrLn "Done."

copilotToC :: LangElems -> [Exs] -> SimValues -> AtomToC -> Verbose -> IO ()
copilotToC elems allExts simExtValues opts verbose =
    let cFileName = cName opts
        (p', program) = copilotToAtom elems (getPeriod opts) cFileName
        (preCode, postCode) = 
            getPrePostCode (sim opts) (prePostCode opts) cFileName 
                           (strms elems) allExts (map (\(x,y) -> (ExtV x,y)) 
                           (arrDecs opts)) simExtValues p'
        atomConfig = A.defaults 
            { A.cCode = \_ _ _ -> (preCode, postCode)
            , A.cRuleCoverage = False
            , A.cAssert = False
            , A.hardwareClock = clock opts
            , A.cStateName = "copilotState" ++ cFileName
            }
        compileA = A.compile cFileName atomConfig program
    in do
        putStrLn $ "Compiling Copilot specs to C  ..."
        (sched, _, _, _, _) <- 
          -- Can fail with openFile: resource exhausted (Cannot allocate memory)
          -- after thousands of compiles during random testing.
          catch compileA (\_ -> threadDelay 10000 >> compileA)
        when (verbose == Verbose) (putStrLn $ A.reportSchedule sched)
        putStrLn $ "Generated " ++ cFileName ++ ".c and " ++ cFileName ++ ".h"

-- | Call the C compiler.
gccCall :: AtomToC -> IO ()
gccCall opts = 
  let dirName = outputDir opts
      programName = cName opts 
      command = compiler opts ++ " " ++ dirName ++ cName opts 
                  ++ ".c" ++ " -o " ++ dirName ++ programName 
                  ++ " " ++ gccOpts opts
  in do putStrLn "Calling the C compiler  ..."
        putStrLn command
        _ <- system command
        return ()

-- | Execute the generated C code using provided values for external
-- variables. (And possibly execute the interpreter, and compare the results, if
-- interpretedLines is defined .)
simCCode :: StreamableMaps Spec -> String -> SimValues -> Maybe [String] 
         -> Iterations -> Verbose -> IO ()
simCCode streams programName simExtValues mbInterpretedLines 
         iterations verbose = do
  (Just hin, Just hout, _, prc) <- createProcess processConfig

<<<<<<< HEAD
  -- -- Convert to using POSIX file descriptors.  The reason is that we use
  -- -- threadWaitRead below, which requires fds.
  -- fdin  <- handleToFd hin >>= dup
  -- fdout <- handleToFd hout >>= dup
=======
  -- Convert to using POSIX file descriptors.  The reason is that we use
  -- threadWaitRead below, which requires fds.
  fdin  <- handleToFd hin
  fdout <- handleToFd hout
>>>>>>> 64c0ce47

  when (verbose == Verbose) (putStrLn $ "\nTesting program:\n" 
                                          ++ unlines showStreams)
  -- Make the initial set of external variable values to send to the C program.
  inputVals <- foldStreamableMaps (inputVar fdin) simExtValues (return emptySM)

  -- -1 Because we did an initial set of external vars.
  executePeriod (fdin, fdout, prc) inputVals mbInterpretedLines (iterations - 1) 

  -- Ok, we're done with the file descriptors, so close them.
  closeFd fdin
  closeFd fdout
  _ <- waitForProcess prc
  putStrLn "Execution complete." 

  where 

  -- Create a subprocess to execute the C program.  stdin and stdout for the C
  -- program, executed as a subprocess, will be redirected to hin and hout,
  -- respectively.  We'll keep stderr (for the C program) pointed at stderr.
  processConfig = 
    (shell $ programName ++ " " ++ show iterations) 
    {std_in = CreatePipe, std_out = CreatePipe, std_err = UseHandle stderr}

  -- inputVar is folded over the set of input values (as lists) given for
  -- external variables.  It returns a set of IO actions: for each external
  -- variable, the actions pipe the head of the list to the C simulator, then
  -- update the external variable map with the tail of the list.
  inputVar :: Streamable a 
           => Fd -> Var -> [a] -> IO SimValues -> IO SimValues
  inputVar _ _ [] _ = 
    error "Error: no more input values for external variables exist!"
  inputVar fdin v (val:vals) ioSimVals = do
    _ <- fdWrite fdin (showAsC val ++ " \n") -- Must have a line ternminator.
                                             -- Warning: only least 8-bits of
                                             -- chars written.  Returns bytes
                                             -- written: could do better error
                                             -- checking to ensure they're all
                                             -- sent.
    valMap <- ioSimVals
    return $ updateSubMap (\m -> M.insert v vals m) valMap

  -- Execute the C program for the specified number of periods, comparing the
  -- outputs to the results of the interpreter at each period, if we're in
  -- testing mode.
  -- 
  -- XXX I don't quite understand the Posix pipes we're using, but essentially,
  -- you have to do all your output to the executable, then all of your input
  -- from the executable, with a threadWaitPeriod inbetween.  You can't
  -- interleave things, or you'll get race conditions.  You can probably get
  -- this to work if you set up a duplex pipe (two pipes), but I couldn't figure
  -- out how to do this in the little time I looked at the Haskell API.  The
  -- code below works, but don't change it to interleave input/output unless you
  -- know what you're doing.  A less fragile version might use temporary
  -- files...
  executePeriod :: (Fd, Fd, ProcessHandle) -> SimValues -> Maybe [String] 
                -> Int -> IO ()
  executePeriod (_, fdout, _) _ mbInLines 0 = do
    threadWaitRead fdout -- VERY IMPORTANT to wait until something is available.
                         -- fdRead doesn't seem to be blocking.
    let getLines acc = do (cLines,_) <- 
                            catch (fdRead fdout 1) 
                                  (\_ -> threadWaitRead fdout >> fdRead fdout 1)
                          if cLines == "\n" then return acc
                            else getLines (acc ++ cLines)
    cLines <- getLines ""
    when (isJust mbInLines) 
         (compareOutputs ((concat . fromJust) mbInLines) cLines)
                         
  executePeriod ps@(fdin, _, _) inputVals mbInLines n = do
    nextInputVals <- 
      foldStreamableMaps (inputVar fdin) inputVals (return emptySM)
    let nextLines = case mbInLines of
                      Nothing -> Nothing
                      Just [] -> error "Impossible : empty ExecutePeriod"
                      Just xs -> Just xs
    executePeriod ps nextInputVals nextLines (n - 1)

  showStreams = 
    [ "****************************************************************\n"
    , show streams
    , "****************************************************************\n"
    ]

  -- Checking the compiler and interpreter.
  -- XXX This is pretty fragile, and depends on the string representations given
  -- by the interpreter and parser.  Ideally, this would be made more robust.
  compareOutputs :: String -> String -> IO ()
  compareOutputs inLine line =
    unless (inLine == line) $
     error $ unlines
       [ "\n*** Failed on the Copilot specification: ***\n"
       , unlines showStreams
       , ""
       , "Failure: interpreter /= compiler"
       , "  program name: " ++ programName
       , "  interpreter: " ++ inLine
       , "  compiler:    " ++ line
       ]

-- | Prettyprint the interpreted values.
showVars :: SimValues -> Int-> [String]
showVars interpretedVars n = showVarsLine interpretedVars 0
  where
  showVarsLine copilotVs i =
    if i == n 
      then []
      else let (string, copilotVs') = 
                 foldStreamableMaps prettyShow copilotVs ("", emptySM) 
               endString = showVarsLine copilotVs' (i + 1) 
               beginString = "period: " ++ show i ++ "   " ++ string in
           beginString:endString
  prettyShow v l (s, vs) = 
    let s' = v ++ ": " ++ showAsC head' ++ "   " ++ s
        head' = if null l 
                  then error "Copilot: internal error in the interpreter."
                  else head l
        vs' = updateSubMap (\ m -> M.insert v (tail l) m) vs in
    (s', vs') 
                
preludeText :: [String]
preludeText = 
    [ ""
    , "========================================================================="
    , "  CoPilot, a stream language for generating hard real-time C monitors.  "
    , "========================================================================="
    , "Copyright, Galois, Inc. 2010"
    , "BSD3 License" 
    , "Website: http://leepike.github.com/Copilot/"
    , "Maintainer: Lee Pike <leepike--at--gmail.com> (remove dashes)."
    , "Usage: > help"
    , "========================================================================="
    , ""
    ]<|MERGE_RESOLUTION|>--- conflicted
+++ resolved
@@ -22,19 +22,10 @@
 import qualified Data.Map as M
 
 import System.Directory 
-<<<<<<< HEAD
 import System.Process 
---import Control.Concurrent (threadWaitRead)
---import System.Posix.Types (Fd(..))
---import System.Posix.IO (handleToFd, dup, fdRead, fdWrite, closeFd)
-import System.IO (stderr, hSetBuffering, hClose, hGetLine, hPutStr)
-=======
-import System.Process
-import Control.Concurrent (threadWaitRead, threadDelay)
-import System.Posix.Types (Fd(..))
-import System.Posix.IO (handleToFd, fdRead, fdWrite, closeFd)
-import System.IO (stderr)
->>>>>>> 64c0ce47
+import Control.Concurrent (threadDelay)
+import System.IO 
+  (stderr, hSetBuffering, hClose, hGetLine, hPutStrLn, BufferMode(..), Handle)
 import Control.Monad
 import Data.Maybe (isJust, fromJust)
 
@@ -229,29 +220,19 @@
          iterations verbose = do
   (Just hin, Just hout, _, prc) <- createProcess processConfig
 
-<<<<<<< HEAD
-  -- -- Convert to using POSIX file descriptors.  The reason is that we use
-  -- -- threadWaitRead below, which requires fds.
-  -- fdin  <- handleToFd hin >>= dup
-  -- fdout <- handleToFd hout >>= dup
-=======
-  -- Convert to using POSIX file descriptors.  The reason is that we use
-  -- threadWaitRead below, which requires fds.
-  fdin  <- handleToFd hin
-  fdout <- handleToFd hout
->>>>>>> 64c0ce47
-
   when (verbose == Verbose) (putStrLn $ "\nTesting program:\n" 
                                           ++ unlines showStreams)
+
+  -- Buffer by lines
+  hSetBuffering hin LineBuffering
+
   -- Make the initial set of external variable values to send to the C program.
-  inputVals <- foldStreamableMaps (inputVar fdin) simExtValues (return emptySM)
+  inputVals <- foldStreamableMaps (inputVar hin) simExtValues (return emptySM)
 
   -- -1 Because we did an initial set of external vars.
-  executePeriod (fdin, fdout, prc) inputVals mbInterpretedLines (iterations - 1) 
-
-  -- Ok, we're done with the file descriptors, so close them.
-  closeFd fdin
-  closeFd fdout
+  executePeriod (hin, hout, prc) inputVals mbInterpretedLines (iterations - 1) 
+
+  hClose hout
   _ <- waitForProcess prc
   putStrLn "Execution complete." 
 
@@ -269,16 +250,11 @@
   -- variable, the actions pipe the head of the list to the C simulator, then
   -- update the external variable map with the tail of the list.
   inputVar :: Streamable a 
-           => Fd -> Var -> [a] -> IO SimValues -> IO SimValues
+           => Handle -> Var -> [a] -> IO SimValues -> IO SimValues
   inputVar _ _ [] _ = 
     error "Error: no more input values for external variables exist!"
-  inputVar fdin v (val:vals) ioSimVals = do
-    _ <- fdWrite fdin (showAsC val ++ " \n") -- Must have a line ternminator.
-                                             -- Warning: only least 8-bits of
-                                             -- chars written.  Returns bytes
-                                             -- written: could do better error
-                                             -- checking to ensure they're all
-                                             -- sent.
+  inputVar hin v (val:vals) ioSimVals = do
+    _ <- hPutStrLn hin (showAsC val) 
     valMap <- ioSimVals
     return $ updateSubMap (\m -> M.insert v vals m) valMap
 
@@ -286,32 +262,19 @@
   -- outputs to the results of the interpreter at each period, if we're in
   -- testing mode.
   -- 
-  -- XXX I don't quite understand the Posix pipes we're using, but essentially,
-  -- you have to do all your output to the executable, then all of your input
-  -- from the executable, with a threadWaitPeriod inbetween.  You can't
-  -- interleave things, or you'll get race conditions.  You can probably get
-  -- this to work if you set up a duplex pipe (two pipes), but I couldn't figure
-  -- out how to do this in the little time I looked at the Haskell API.  The
-  -- code below works, but don't change it to interleave input/output unless you
-  -- know what you're doing.  A less fragile version might use temporary
-  -- files...
-  executePeriod :: (Fd, Fd, ProcessHandle) -> SimValues -> Maybe [String] 
+  -- XXX The code below works, but don't change it unless you know what you're
+  -- doing.  A less fragile version might use temporary files.
+  executePeriod :: (Handle, Handle, ProcessHandle) -> SimValues -> Maybe [String] 
                 -> Int -> IO ()
-  executePeriod (_, fdout, _) _ mbInLines 0 = do
-    threadWaitRead fdout -- VERY IMPORTANT to wait until something is available.
-                         -- fdRead doesn't seem to be blocking.
-    let getLines acc = do (cLines,_) <- 
-                            catch (fdRead fdout 1) 
-                                  (\_ -> threadWaitRead fdout >> fdRead fdout 1)
-                          if cLines == "\n" then return acc
-                            else getLines (acc ++ cLines)
-    cLines <- getLines ""
+  executePeriod (hin, hout, _) _ mbInLines 0 = do
+    hClose hin -- Important to close hin before getting hout.
+    cLines <- hGetLine hout
     when (isJust mbInLines) 
          (compareOutputs ((concat . fromJust) mbInLines) cLines)
                          
-  executePeriod ps@(fdin, _, _) inputVals mbInLines n = do
+  executePeriod ps@(hin, _, _) inputVals mbInLines n = do
     nextInputVals <- 
-      foldStreamableMaps (inputVar fdin) inputVals (return emptySM)
+      foldStreamableMaps (inputVar hin) inputVals (return emptySM)
     let nextLines = case mbInLines of
                       Nothing -> Nothing
                       Just [] -> error "Impossible : empty ExecutePeriod"
