--- conflicted
+++ resolved
@@ -37,71 +37,7 @@
 have trouble building/installing.
 
 
-# Further information
-For further information, including documentation and a tutorial, please visit
-the Copilot website:
-[https://copilot-language.github.io](https://copilot-language.github.io)
-
-
-# Acknowledgements
-We are grateful for NASA Contract NNL08AD13T to Galois, Inc. and the National
-Institute of Aerospace, which partially supported this work.
-
-
-# License
-Copilot is distributed under the BSD-3-Clause license, which can be found
-[here](https://raw.githubusercontent.com/Copilot-Language/Copilot/master/LICENSE)
-
-
-# The Copilot Team
-The development of Copilot spans across several years. During these years
-the following people have helped develop Copilot (in no particular order):
-
-<<<<<<< HEAD
-* Lee Pike
-* Alwyn Goodloe (maintainer)
-* Robin Morisset
-* Levent Erkők
-* Sebastian Niller
-* Nis Wegmann
-* Chris Hathhorn
-* Eli Mendelson
-* Jonathan Laurent
-* Laura Titolo
-* Georges-Axel Jolayan
-* Macallan Cruff
-* Ryan Spring
-* Lauren Pick
-* Frank Dedden (maintainer: contact at dev@dedden.net)
-* Ivan Perez
-=======
-           git clone https://github.com/Copilot-Language/Copilot.git
-           git submodule update --init
-           make test
-
-Once the installation is done, you can run the executable `XXX` which will
-execute the regression test suite for sbv on your machine.
-
-Note there is a TravisCI build (linked to at the top of this README) if you have
-trouble building/installing.
-
-Dependencies
-=============
-copilot-cbmc depends on the C model-checker, CBMC.
-[CBMC](http://www.cprover.org/cbmc/) is a bounded model-checker for C code.  We
-use CBMC to prove that two back-ends generating C generate semantically
-equivalent C, to help detect bugs in C back-ends.
-
-For compiling it with CompCert (activated by default for SBV backend), you need
-to install it, with its Standard C library ( http://compcert.inria.fr/ ).
-
-Copyright, License
-==================
-Copilot is distributed with the BSD3 license. The license file contains the
-[BSD3](http://en.wikipedia.org/wiki/BSD_licenses) verbiage.
-
-Contributions
-=============
+# Contributions
 Feel free to open new issues and send pull requests.
 
 In order to contribute to Copilot, please use the following steps which will
@@ -131,12 +67,40 @@
 of Git Flow's master branch is our latest tag, and the equivalent of Git Flow's
 develop branch is our master.
 
-Thanks
-======
-Copilot was developed, in part, with support from NASA's Aviation Safety
-Program, Contract #NNL08AD13T.  Copilot was developed jointly by Galois,
-Inc. and the National Institute of Aerospace.
 
-The following people have contributed to Copilot: Lee Pike, Nis Wegmann,
-Sebastian Niller, Robin Morisset, Alwyn Goodloe, Levent Erkok and Frank Dedden.
->>>>>>> a86ede1c
+# Further information
+For further information, including documentation and a tutorial, please visit
+the Copilot website:
+[https://copilot-language.github.io](https://copilot-language.github.io)
+
+
+# Acknowledgements
+We are grateful for NASA Contract NNL08AD13T to Galois, Inc. and the National
+Institute of Aerospace, which partially supported this work.
+
+
+# License
+Copilot is distributed under the BSD-3-Clause license, which can be found
+[here](https://raw.githubusercontent.com/Copilot-Language/Copilot/master/LICENSE)
+
+
+# The Copilot Team
+The development of Copilot spans across several years. During these years
+the following people have helped develop Copilot (in no particular order):
+
+* Lee Pike
+* Alwyn Goodloe (maintainer)
+* Robin Morisset
+* Levent Erkők
+* Sebastian Niller
+* Nis Wegmann
+* Chris Hathhorn
+* Eli Mendelson
+* Jonathan Laurent
+* Laura Titolo
+* Georges-Axel Jolayan
+* Macallan Cruff
+* Ryan Spring
+* Lauren Pick
+* Frank Dedden (maintainer: contact at dev@dedden.net)
+* Ivan Perez