--- conflicted
+++ resolved
@@ -67,13 +67,8 @@
   Var t name             -> 
     let Just xs = lookup name locs >>= fromDynF t
     in  xs
-<<<<<<< HEAD
   ExternVar t name       -> evalExtern t name exts
   ExternArray _ _ _ _    ->
-=======
-  ExternVar t name       -> strictList $ evalExtern t name exts
-  ExternArray _ _ _ _ _  ->
->>>>>>> f59c69b0
     error "External arrays aren't supported in the interpreter"
   ExternFun _ _ _ _      ->
     error "External functions aren't supported in the interpreter"
