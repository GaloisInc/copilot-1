--------------------------------------------------------------------------------
-- Copyright © 2011 National Institute of Aerospace / Galois, Inc.
--------------------------------------------------------------------------------

-- | A pretty printer for Copilot specifications.

{-# LANGUAGE Safe #-}
{-# LANGUAGE GADTs #-}

module Copilot.Core.PrettyPrint
  ( prettyPrint
  , ppExpr
  ) where

import Copilot.Core
import Copilot.Core.Type.Show (showWithType, ShowType(..), showType)
import Prelude hiding (id)
import Text.PrettyPrint.HughesPJ
import Data.List (intersperse)

--------------------------------------------------------------------------------

strmName :: Int -> Doc
strmName id = text "s" <> int id

--------------------------------------------------------------------------------

ppExpr :: Expr a -> Doc
ppExpr e0 = case e0 of
  Const t x                  -> text (showWithType Haskell t x)
  Drop _ 0 id                -> strmName id
  Drop _ i id                -> text "drop" <+> text (show i) <+> strmName id
  ExternVar _ name _         -> text "Ext_" <> (text name)
  ExternFun _ name args _ _  -> 
    text "Extf_" <> (text name) <> lparen <> 
         (hcat (punctuate (comma <> space) (map ppUExpr args))
       <> rparen)
  ExternArray _ _ name 
<<<<<<< HEAD
              _ idx _ _      -> text "extern" <+> doubleQuotes (text name <> lbrack 
                                  <> ppExpr idx <> rbrack)
  ExternStruct _ name args _ -> text "struct" <+> doubleQuotes (text name <> lbrace
                                    <> vcat (punctuate (semi <> space) (map ppUExpr $ args)) <> rbrace)
  GetField _ _ name          -> text "field" <+> doubleQuotes (text name)
=======
              _ idx _ _      -> text "Exta_" <> (text name) <> lbrack 
                                  <> ppExpr idx <> rbrack
>>>>>>> 476b0ce3
  Local _ _ name e1 e2       -> text "local" <+> doubleQuotes (text name) <+> equals
                                          <+> ppExpr e1 $$ text "in" <+> ppExpr e2
  Var _ name                 -> text "var" <+> doubleQuotes (text name)
  Op1 op e                   -> ppOp1 op (ppExpr e)
  Op2 op e1 e2               -> ppOp2 op (ppExpr e1) (ppExpr e2)
  Op3 op e1 e2 e3            -> ppOp3 op (ppExpr e1) (ppExpr e2) (ppExpr e3)
  Label t s e                -> text "label "<>doubleQuotes (text s) <+> (ppExpr e)

ppUExpr :: UExpr -> Doc
ppUExpr UExpr { uExprExpr = e0 } = ppExpr e0

ppOp1 :: Op1 a b -> Doc -> Doc
ppOp1 op = case op of
  Not      -> ppPrefix "not"
  Abs _    -> ppPrefix "abs"
  Sign _   -> ppPrefix "signum"
  Recip _  -> ppPrefix "recip"
  Exp _    -> ppPrefix "exp"
  Sqrt _   -> ppPrefix "sqrt"
  Log _    -> ppPrefix "log"
  Sin _    -> ppPrefix "sin"
  Tan _    -> ppPrefix "tan"
  Cos _    -> ppPrefix "cos"
  Asin _   -> ppPrefix "asin"
  Atan _   -> ppPrefix "atan"
  Acos _   -> ppPrefix "acos"
  Sinh _   -> ppPrefix "sinh"
  Tanh _   -> ppPrefix "tanh"
  Cosh _   -> ppPrefix "cosh"
  Asinh _  -> ppPrefix "asinh"
  Atanh _  -> ppPrefix "atanh"
  Acosh _  -> ppPrefix "acosh"
  BwNot _  -> ppPrefix "~"
  Cast _ _ -> ppPrefix "(cast)"

ppOp2 :: Op2 a b c -> Doc -> Doc -> Doc
ppOp2 op = case op of
  And          -> ppInfix "&&"
  Or           -> ppInfix "||"
  Add      _   -> ppInfix "+"
  Sub      _   -> ppInfix "-"
  Mul      _   -> ppInfix "*"
  Div      _   -> ppInfix "div"
  Mod      _   -> ppInfix "mod"
  Fdiv     _   -> ppInfix "/"
  Pow      _   -> ppInfix "**"
  Logb     _   -> ppInfix "logBase"
  Eq       _   -> ppInfix "=="
  Ne       _   -> ppInfix "/="
  Le       _   -> ppInfix "<="
  Ge       _   -> ppInfix ">="
  Lt       _   -> ppInfix "<"
  Gt       _   -> ppInfix ">"
  BwAnd    _   -> ppInfix "&"
  BwOr     _   -> ppInfix "|"
  BwXor    _   -> ppInfix "^"
  BwShiftL _ _ -> ppInfix "<<"
  BwShiftR _ _ -> ppInfix ">>"
  --GetField _ _ -> ppInfix "."

ppOp3 :: Op3 a b c d -> Doc -> Doc -> Doc -> Doc
ppOp3 op = case op of
  Mux _    -> \ doc1 doc2 doc3 ->
    text "(if"   <+> doc1 <+>
    text "then" <+> doc2 <+>
    text "else" <+> doc3 <> text ")"

--------------------------------------------------------------------------------
  
ppInfix :: String -> Doc -> Doc -> Doc
ppInfix cs doc1 doc2 = parens $ doc1 <+> text cs <+> doc2

ppPrefix :: String -> Doc -> Doc
ppPrefix cs = (text cs <+>)

--------------------------------------------------------------------------------

ppStream :: Stream -> Doc
ppStream
  Stream
    { streamId       = id
    , streamBuffer   = buffer
    , streamExpr     = e
    , streamExprType = t
    }
      = (parens . text . showType) t
          <+> strmName id 
    <+> text "="
    <+> text ("["
              ++ ( concat $ intersperse "," 
                              $ map (showWithType Haskell t) buffer )
              ++ "]")
    <+> text "++"
    <+> ppExpr e

--------------------------------------------------------------------------------

ppTrigger :: Trigger -> Doc
ppTrigger
  Trigger
    { triggerName  = name
    , triggerGuard = e
    , triggerArgs  = args }
  =   text "trigger" <+> text "\"" <> text name <> text "\""
  <+> text "="
  <+> ppExpr e
  <+> lbrack
  $$  (nest 2 $ vcat (punctuate comma $ 
                          map (\a -> text "arg" <+> ppUExpr a) args))
  $$  nest 2 rbrack

--------------------------------------------------------------------------------

ppObserver :: Observer -> Doc
ppObserver
  Observer
    { observerName     = name
    , observerExpr     = e }
  =   text "observer \"" <> text name <> text "\""
  <+> text "="
  <+> ppExpr e

--------------------------------------------------------------------------------

ppProperty :: Property -> Doc
ppProperty
  Property
    { propertyName     = name
    , propertyExpr     = e }
  =   text "property \"" <> text name <> text "\""
  <+> text "="
  <+> ppExpr e

--------------------------------------------------------------------------------

ppSpec :: Spec -> Doc
<<<<<<< HEAD
ppSpec spec = cs $$ ds $$ es -- $$ fs
=======
ppSpec spec = cs $$ ds $$ es $$ fs
>>>>>>> 476b0ce3
  where
    cs = foldr (($$) . ppStream)   empty (specStreams   spec)
    ds = foldr (($$) . ppTrigger)  empty (specTriggers  spec)
    es = foldr (($$) . ppObserver) empty (specObservers spec)
<<<<<<< HEAD
    --fs = foldr (($$) . ppStruct)   empty (specStructs   spec)
=======
    fs = foldr (($$) . ppProperty) empty (specProperties spec)
>>>>>>> 476b0ce3

--------------------------------------------------------------------------------

-- | Pretty-prints a Copilot specification.
prettyPrint :: Spec -> String
prettyPrint = render . ppSpec

--------------------------------------------------------------------------------<|MERGE_RESOLUTION|>--- conflicted
+++ resolved
@@ -36,16 +36,11 @@
          (hcat (punctuate (comma <> space) (map ppUExpr args))
        <> rparen)
   ExternArray _ _ name 
-<<<<<<< HEAD
-              _ idx _ _      -> text "extern" <+> doubleQuotes (text name <> lbrack 
-                                  <> ppExpr idx <> rbrack)
+              _ idx _ _      -> text "Exta_" <> (text name) <> lbrack 
+                                  <> ppExpr idx <> rbrack
   ExternStruct _ name args _ -> text "struct" <+> doubleQuotes (text name <> lbrace
                                     <> vcat (punctuate (semi <> space) (map ppUExpr $ args)) <> rbrace)
   GetField _ _ name          -> text "field" <+> doubleQuotes (text name)
-=======
-              _ idx _ _      -> text "Exta_" <> (text name) <> lbrack 
-                                  <> ppExpr idx <> rbrack
->>>>>>> 476b0ce3
   Local _ _ name e1 e2       -> text "local" <+> doubleQuotes (text name) <+> equals
                                           <+> ppExpr e1 $$ text "in" <+> ppExpr e2
   Var _ name                 -> text "var" <+> doubleQuotes (text name)
@@ -182,20 +177,12 @@
 --------------------------------------------------------------------------------
 
 ppSpec :: Spec -> Doc
-<<<<<<< HEAD
-ppSpec spec = cs $$ ds $$ es -- $$ fs
-=======
 ppSpec spec = cs $$ ds $$ es $$ fs
->>>>>>> 476b0ce3
   where
     cs = foldr (($$) . ppStream)   empty (specStreams   spec)
     ds = foldr (($$) . ppTrigger)  empty (specTriggers  spec)
     es = foldr (($$) . ppObserver) empty (specObservers spec)
-<<<<<<< HEAD
-    --fs = foldr (($$) . ppStruct)   empty (specStructs   spec)
-=======
     fs = foldr (($$) . ppProperty) empty (specProperties spec)
->>>>>>> 476b0ce3
 
 --------------------------------------------------------------------------------
 
