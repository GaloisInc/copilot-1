--- conflicted
+++ resolved
@@ -10,13 +10,10 @@
 
 module Copilot.Language.Spec
   ( Spec
-<<<<<<< HEAD
-=======
   , Copilot (..)
   , Let (..)
   , let_
   , lets
->>>>>>> 12a17c1d
   , Trigger (..)
   , TriggerArg (..)
   , triggers
@@ -34,25 +31,15 @@
 
 --------------------------------------------------------------------------------
 
-<<<<<<< HEAD
-type Spec = Writer [Trigger] ()
-
---------------------------------------------------------------------------------
-
-runSpec :: Spec -> [Trigger]
-=======
 type Spec = Writer [Copilot] ()
 
 --------------------------------------------------------------------------------
 
 runSpec :: Spec -> [Copilot]
->>>>>>> 12a17c1d
 runSpec = execWriter 
 
 --------------------------------------------------------------------------------
 
-<<<<<<< HEAD
-=======
 lets :: [Copilot] -> [Let]
 lets = 
   foldl' lets' []
@@ -95,7 +82,6 @@
 
 --------------------------------------------------------------------------------
 
->>>>>>> 12a17c1d
 data Trigger where
   Trigger
     :: Core.Name
@@ -118,7 +104,7 @@
   -> Stream Bool
   -> [TriggerArg]
   -> Spec 
-trigger name e args = tell [Trigger name e args]
+trigger name e args = tell [TriggerExpr $ Trigger name e args]
 
 --------------------------------------------------------------------------------
 
